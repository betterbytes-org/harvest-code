//! # harvest_translate scheduler
//!
//! The scheduler is responsible for determining which tools to invoke and also
//! for invoking them.

<<<<<<< HEAD
use crate::ToolInvocation;
use std::sync::Arc;

#[derive(Default)]
pub struct Scheduler {
    queued_invocations: Vec<ToolInvocation>,
    _config: Option<Arc<crate::cli::Config>>,
=======
use crate::Tool;
use log::debug;
use std::mem::replace;

#[derive(Default)]
pub struct Scheduler {
    queued_invocations: Vec<Box<dyn Tool>>,
>>>>>>> 86b5a1d9
}

impl Scheduler {
    /// Invokes `f` with the next suggested tool invocations. `f` is expected to try to run each
    /// tool. If the tool cannot be executed and should be tried again later, then `f` should
    /// return it.
    pub fn next_invocations<F: FnMut(Box<dyn Tool>) -> Option<Box<dyn Tool>>>(&mut self, mut f: F) {
        let new_queue = Vec::with_capacity(self.queued_invocations.len());
        for tool in replace(&mut self.queued_invocations, new_queue) {
            debug!("Trying to invoke tool {}", tool.name());
            if let Some(tool) = f(tool) {
                debug!("Returning {} to queue", tool.name());
                self.queued_invocations.push(tool);
            } else {
                debug!("Tool removed from queue");
            }
        }
    }

    /// Add a tool invocation to the scheduler's queue. Note that scheduling a
    /// tool invocation does not guarantee the tool will run, as a tool may
    /// indicate that it is not runnable.
    pub fn queue_invocation<T: Tool>(&mut self, invocation: T) {
        self.queued_invocations.push(Box::new(invocation));
    }
}

#[cfg(test)]
mod tests {
    use super::*;
    use crate::test_util::MockTool;

    #[test]
    fn next_invocation() {
        // Counters for the number of times the scheduler tries to run each tool invocation.
        let [mut a_count, mut b_count] = [0, 0];
        let mut scheduler = Scheduler::default();
        scheduler.queue_invocation(MockTool::new().name("a"));
        scheduler.queue_invocation(MockTool::new().name("b"));
        scheduler.next_invocations(|t| match t.name() {
            "a" => {
                a_count += 1;
                None
            }
            "b" => {
                b_count += 1;
                Some(t)
            }
            _ => panic!("unexpected tool invocation {}", t.name()),
        });
        assert_eq!([a_count, b_count], [1, 1]);
        scheduler.next_invocations(|t| match t.name() {
            "b" => {
                b_count += 1;
                None
            }
            _ => panic!("unexpected tool invocation {}", t.name()),
        });
        assert_eq!([a_count, b_count], [1, 2]);
        scheduler.next_invocations(|t| panic!("unexpected tool invocation {}", t.name()));
    }
}<|MERGE_RESOLUTION|>--- conflicted
+++ resolved
@@ -3,23 +3,13 @@
 //! The scheduler is responsible for determining which tools to invoke and also
 //! for invoking them.
 
-<<<<<<< HEAD
-use crate::ToolInvocation;
-use std::sync::Arc;
-
-#[derive(Default)]
-pub struct Scheduler {
-    queued_invocations: Vec<ToolInvocation>,
-    _config: Option<Arc<crate::cli::Config>>,
-=======
-use crate::Tool;
+use crate::tools::Tool;
 use log::debug;
 use std::mem::replace;
 
 #[derive(Default)]
 pub struct Scheduler {
     queued_invocations: Vec<Box<dyn Tool>>,
->>>>>>> 86b5a1d9
 }
 
 impl Scheduler {
