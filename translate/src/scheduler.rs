--- conflicted
+++ resolved
@@ -4,6 +4,7 @@
 //! for invoking them. It is effectively the main loop of harvest_translate.
 
 use crate::ToolInvocation;
+use std::sync::Arc;
 
 #[derive(Default)]
 pub struct Scheduler {
@@ -12,60 +13,6 @@
 }
 
 impl Scheduler {
-<<<<<<< HEAD
-    /// Returns the current IR snapshot.
-    pub fn ir_snapshot(&self) -> Arc<HarvestIR> {
-        self.ir.clone()
-    }
-
-    /// Sets the configuration for this scheduler.
-    pub fn set_config(&mut self, config: Arc<crate::cli::Config>) {
-        self.config = Some(config);
-    }
-
-    /// The scheduler main loop -- invokes tools until done.
-    pub fn main_loop(&mut self) -> Result<(), Box<dyn std::error::Error>> {
-        let config = self
-            .config
-            .as_ref()
-            .expect("config not set on scheduler")
-            .clone();
-
-        // TODO: This is just a temporary implementation to make the
-        // LoadRawSource invocation run; this all needs to be restructured to
-        // fit the design doc.
-        for invocation in &self.queued_invocations {
-            log::debug!("Attempting to invoke {invocation}");
-            let mut tool = invocation.create_tool();
-            // TODO: Diagnostics for tools that are not runnable (which is not
-            // necessarily an error).
-            let Some(ids) = tool.might_write(&self.ir) else {
-                continue;
-            };
-            // TODO: Track which IDs are in use and allow tools to write IDs.
-            // This implementation is conservative which is correct but too
-            // limited (tools can only add new IDs).
-            if !ids.is_empty() {
-                continue;
-            };
-            // TODO: Catch panics and handle errors appropriately.
-            let mut ir_edit = harvest_ir::Edit::new(&ids);
-            tool.run(Context {
-                ir_edit: &mut ir_edit,
-                ir_snapshot: self.ir.clone(),
-                config: config.clone(),
-            })
-            .map_err(|e| {
-                log::debug!("Invoking {invocation} failed: {e}");
-                e
-            })?;
-            // TODO: Verify that ir_edit doesn't touch any IDs that might_write
-            // did not return (it's theoretically possible -- though not
-            // sensible -- for tools to replace ir_edit entirely).
-            Arc::make_mut(&mut self.ir).apply_edit(ir_edit);
-        }
-        Ok(())
-=======
     /// Invokes `f` with the next suggested tool invocations. `f` is expected to try to run each
     /// tool.
     pub fn next_invocations<F: FnMut(&ToolInvocation) -> InvocationOutcome>(&mut self, mut f: F) {
@@ -75,7 +22,6 @@
             log::info!("Tool invocation outcome: {outcome:?}");
             outcome == InvocationOutcome::Wait
         });
->>>>>>> 782d7743
     }
 
     /// Add a tool invocation to the scheduler's queue. Note that scheduling a
