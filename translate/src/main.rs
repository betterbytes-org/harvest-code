<<<<<<< HEAD
mod cli;
mod runner;
mod scheduler;
mod tools;
mod util;

#[cfg(test)]
mod test_util;

use cli::get_config;
use harvest_ir::edit::{self, NewEditError};
use log::{debug, error, info};
use runner::{SpawnToolError, ToolRunner};
use scheduler::Scheduler;
use tools::MightWriteContext;
use tools::MightWriteOutcome;
use tools::Tool;
use tools::load_raw_source::LoadRawSource;
use tools::raw_source_to_cargo_llm::RawSourceToCargoLlm;
use tools::try_cargo_build::TryCargoBuild;
use util::empty_writable_dir;
=======
use clap::Parser;
use harvest_translate::{Args, initialize, transpile};
use log::{error, info};
use std::sync::Arc;
>>>>>>> 45722794

fn main() {
    if let Err(e) = run() {
        error!("{}", e);
        std::process::exit(1);
    }
}

fn run() -> Result<(), Box<dyn std::error::Error>> {
    env_logger::init();
    let args: Arc<_> = Args::parse().into();
    let Some(config) = initialize(args) else {
        return Ok(()); // An early-exit argument was passed.
<<<<<<< HEAD
    }
    let config = get_config();
    empty_writable_dir(&config.output, config.force).expect("output directory error");
    let mut ir_organizer = edit::Organizer::default();
    let mut runner = ToolRunner::default();
    let mut scheduler = Scheduler::default();
    scheduler.queue_invocation(LoadRawSource::new(&config.input.clone()));
    scheduler.queue_invocation(RawSourceToCargoLlm);
    scheduler.queue_invocation(TryCargoBuild);
    loop {
        let snapshot = ir_organizer.snapshot();
        scheduler.next_invocations(|mut tool| {
            let name = tool.name();
            let might_write = match tool.might_write(MightWriteContext { ir: &snapshot }) {
                MightWriteOutcome::NotRunnable => {
                    debug!("Tool {name} is not runnable");
                    return None;
                }
                MightWriteOutcome::Runnable(might_write) => {
                    debug!("Tool {name} is runnable");
                    might_write
                }
                MightWriteOutcome::TryAgain => {
                    debug!("Tool {name} returned TryAgain");
                    return Some(tool);
                }
            };
            match runner.spawn_tool(&mut ir_organizer, tool, snapshot.clone(), might_write) {
                Err(SpawnToolError {
                    cause: NewEditError::IdInUse,
                    tool,
                }) => {
                    debug!("Not spawning {name} because an ID it needs is in use.");
                    Some(tool)
                }
                Err(SpawnToolError {
                    cause: NewEditError::UnknownId,
                    tool: _,
                }) => {
                    error!("Tool {name}: might_write returned an unknown ID");
                    None
                }
                Ok(()) => {
                    info!("Launched tool {name}");
                    None
                }
            }
        });
        if !runner.process_tool_results(&mut ir_organizer) {
            // No tools are running now, which also indicates that no tools are schedulable.
            // Eventually we need some way to determine whether this is a successful outcome or a
            // failure, but for now we can just assume success.
            break;
        }
    }
    let ir = ir_organizer.snapshot();
=======
    };
    let ir = transpile(config)?;
>>>>>>> 45722794
    info!("{}", ir);
    Ok(())
}<|MERGE_RESOLUTION|>--- conflicted
+++ resolved
@@ -1,31 +1,7 @@
-<<<<<<< HEAD
-mod cli;
-mod runner;
-mod scheduler;
-mod tools;
-mod util;
-
-#[cfg(test)]
-mod test_util;
-
-use cli::get_config;
-use harvest_ir::edit::{self, NewEditError};
-use log::{debug, error, info};
-use runner::{SpawnToolError, ToolRunner};
-use scheduler::Scheduler;
-use tools::MightWriteContext;
-use tools::MightWriteOutcome;
-use tools::Tool;
-use tools::load_raw_source::LoadRawSource;
-use tools::raw_source_to_cargo_llm::RawSourceToCargoLlm;
-use tools::try_cargo_build::TryCargoBuild;
-use util::empty_writable_dir;
-=======
 use clap::Parser;
-use harvest_translate::{Args, initialize, transpile};
+use harvest_translate::{Args, initialize, transpile, util::empty_writable_dir};
 use log::{error, info};
 use std::sync::Arc;
->>>>>>> 45722794
 
 fn main() {
     if let Err(e) = run() {
@@ -39,67 +15,9 @@
     let args: Arc<_> = Args::parse().into();
     let Some(config) = initialize(args) else {
         return Ok(()); // An early-exit argument was passed.
-<<<<<<< HEAD
-    }
-    let config = get_config();
+    };
     empty_writable_dir(&config.output, config.force).expect("output directory error");
-    let mut ir_organizer = edit::Organizer::default();
-    let mut runner = ToolRunner::default();
-    let mut scheduler = Scheduler::default();
-    scheduler.queue_invocation(LoadRawSource::new(&config.input.clone()));
-    scheduler.queue_invocation(RawSourceToCargoLlm);
-    scheduler.queue_invocation(TryCargoBuild);
-    loop {
-        let snapshot = ir_organizer.snapshot();
-        scheduler.next_invocations(|mut tool| {
-            let name = tool.name();
-            let might_write = match tool.might_write(MightWriteContext { ir: &snapshot }) {
-                MightWriteOutcome::NotRunnable => {
-                    debug!("Tool {name} is not runnable");
-                    return None;
-                }
-                MightWriteOutcome::Runnable(might_write) => {
-                    debug!("Tool {name} is runnable");
-                    might_write
-                }
-                MightWriteOutcome::TryAgain => {
-                    debug!("Tool {name} returned TryAgain");
-                    return Some(tool);
-                }
-            };
-            match runner.spawn_tool(&mut ir_organizer, tool, snapshot.clone(), might_write) {
-                Err(SpawnToolError {
-                    cause: NewEditError::IdInUse,
-                    tool,
-                }) => {
-                    debug!("Not spawning {name} because an ID it needs is in use.");
-                    Some(tool)
-                }
-                Err(SpawnToolError {
-                    cause: NewEditError::UnknownId,
-                    tool: _,
-                }) => {
-                    error!("Tool {name}: might_write returned an unknown ID");
-                    None
-                }
-                Ok(()) => {
-                    info!("Launched tool {name}");
-                    None
-                }
-            }
-        });
-        if !runner.process_tool_results(&mut ir_organizer) {
-            // No tools are running now, which also indicates that no tools are schedulable.
-            // Eventually we need some way to determine whether this is a successful outcome or a
-            // failure, but for now we can just assume success.
-            break;
-        }
-    }
-    let ir = ir_organizer.snapshot();
-=======
-    };
     let ir = transpile(config)?;
->>>>>>> 45722794
     info!("{}", ir);
     Ok(())
 }