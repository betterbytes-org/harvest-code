--- conflicted
+++ resolved
@@ -1,22 +1,5 @@
-<<<<<<< HEAD
 use harvest_translate::transpile;
-use harvest_translate::{cli, scheduler, tools};
-use scheduler::Scheduler;
-=======
-mod cli;
-mod runner;
-mod scheduler;
-mod tools;
-
-#[cfg(test)]
-mod test_util;
-
-use cli::get_config;
-use harvest_ir::edit::{self, NewEditError};
-use runner::ToolRunner;
-use scheduler::{InvocationOutcome, Scheduler};
->>>>>>> 782d7743
-use tools::{ToolInvocation, load_raw_source};
+use harvest_translate::{cli, runner};
 
 fn main() {
     if let Err(e) = run() {
@@ -29,47 +12,8 @@
     env_logger::init();
     let Some(config) = cli::initialize() else {
         return Ok(()); // An early-exit argument was passed.
-<<<<<<< HEAD
     };
-    transpile(config)?;
-=======
-    }
-    let mut ir_organizer = edit::Organizer::default();
-    let mut runner = ToolRunner::default();
-    let mut scheduler = Scheduler::default();
-    scheduler.queue_invocation(ToolInvocation::LoadRawSource(load_raw_source::Args {
-        directory: get_config().input.clone(),
-    }));
-    scheduler.queue_invocation(ToolInvocation::RawSourceToCargoLlm);
-    scheduler.queue_invocation(ToolInvocation::TryCargoBuild);
-    loop {
-        let snapshot = ir_organizer.snapshot();
-        scheduler.next_invocations(|invocation| {
-            let mut tool = invocation.create_tool();
-            let Some(might_write) = tool.might_write(&snapshot) else {
-                // TODO: Add a tool name to the `Tool` trait so that we can output a message like
-                // "Tool X not currently runnable").
-                return InvocationOutcome::Wait;
-            };
-            match runner.spawn_tool(&mut ir_organizer, tool, snapshot.clone(), might_write) {
-                Err(NewEditError::IdInUse) => InvocationOutcome::Wait,
-                Err(NewEditError::UnknownId) => {
-                    // TODO: Tool name for diagnostics.
-                    log::error!("Tool::might_write returned an unknown ID");
-                    InvocationOutcome::Discard
-                }
-                Ok(()) => InvocationOutcome::Success,
-            }
-        });
-        if !runner.process_tool_results(&mut ir_organizer) {
-            // No tools are running now, which also indicates that no tools are schedulable.
-            // Eventually we need some way to determine whether this is a successful outcome or a
-            // failure, but for now we can just assume success.
-            break;
-        }
-    }
-    let ir = ir_organizer.snapshot();
+    let ir = transpile(config)?;
     log::info!("{}", ir);
->>>>>>> 782d7743
     Ok(())
 }