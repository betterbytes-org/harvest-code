--- conflicted
+++ resolved
@@ -1,15 +1,9 @@
 //! Attempts to directly turn a C project into a Cargo project by throwing it at
 //! an LLM via the `llm` crate.
 
-<<<<<<< HEAD
 use crate::cli::unknown_field_warning;
-use crate::tools::{Context, Tool};
-use harvest_ir::{HarvestIR, Id, Representation, fs::RawDir};
-=======
-use crate::cli::{get_config, unknown_field_warning};
 use crate::tools::{MightWriteContext, MightWriteOutcome, RunContext, Tool};
 use harvest_ir::{HarvestIR, Representation, fs::RawDir};
->>>>>>> 86b5a1d9
 use llm::builder::{LLMBackend, LLMBuilder};
 use llm::chat::{ChatMessage, StructuredOutputFormat};
 use serde::{Deserialize, Serialize};
@@ -39,13 +33,8 @@
         }
     }
 
-<<<<<<< HEAD
-    fn run(&mut self, context: Context) -> Result<(), Box<dyn std::error::Error>> {
+    fn run(self: Box<Self>, context: RunContext) -> Result<(), Box<dyn std::error::Error>> {
         let config = &context.config.tools.raw_source_to_cargo_llm;
-=======
-    fn run(self: Box<Self>, context: RunContext) -> Result<(), Box<dyn std::error::Error>> {
-        let config = &get_config().tools.raw_source_to_cargo_llm;
->>>>>>> 86b5a1d9
         log::debug!("LLM Configuration {config:?}");
         let in_dir = raw_source(&context.ir_snapshot).unwrap();
 
@@ -132,7 +121,7 @@
     }
 }
 
-#[derive(Debug, Deserialize)]
+#[derive(Default, Debug, Deserialize)]
 pub struct Config {
     /// Hostname and port at which to find the LLM serve. Example: "http://[::1]:11434"
     address: Option<String>,
