--- conflicted
+++ resolved
@@ -1,9 +1,6 @@
-<<<<<<< HEAD
-=======
 //! A framework for translating C code into Rust code. This is normally used through the
 //! `translate` binary, but is exposed as a library crate as well.
 
->>>>>>> 704c3d6a
 pub mod cli;
 mod runner;
 mod scheduler;
